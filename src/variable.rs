--- conflicted
+++ resolved
@@ -132,28 +132,18 @@
     use crate::retcode::Retcode;
 
     #[test]
-    fn var_data() -> Result<(), Retcode> {
+    fn var_data() {
         let mut model = Model::new().include_default_plugins().create_prob("test");
         let var = model.add_var(0.0, 1.0, 2.0, "x", VarType::Binary);
-<<<<<<< HEAD
-        assert_eq!(var.get_index(), 0);
-        assert_eq!(var.get_lb(), 0.0);
-        assert_eq!(var.get_ub(), 1.0);
-        assert_eq!(var.get_obj(), 2.0);
-        assert_eq!(var.get_name(), "x");
-        assert_eq!(var.get_type(), VarType::Binary);
 
-        #[cfg(feature = "raw")]
-        assert!(!var.inner().is_null());
-
-=======
         assert_eq!(var.index(), 0);
         assert_eq!(var.lb(), 0.0);
         assert_eq!(var.ub(), 1.0);
         assert_eq!(var.obj(), 2.0);
         assert_eq!(var.name(), "x");
         assert_eq!(var.var_type(), VarType::Binary);
->>>>>>> d70843c2
-        Ok(())
+
+        #[cfg(feature = "raw")]
+        assert!(!var.inner().is_null());
     }
 }