--- conflicted
+++ resolved
@@ -30,13 +30,9 @@
     fn from(val: PricerResultState) -> Self {
         match val {
             PricerResultState::DidNotRun => ffi::SCIP_Result_SCIP_DIDNOTRUN,
-<<<<<<< HEAD
             PricerResultState::FoundColumns
             | PricerResultState::StopEarly
             | PricerResultState::NoColumns => ffi::SCIP_Result_SCIP_SUCCESS,
-=======
-            PricerResultState::FoundColumns | PricerResultState::StopEarly | PricerResultState::NoColumns => ffi::SCIP_Result_SCIP_SUCCESS,
->>>>>>> e2b113a6
         }
     }
 }
@@ -123,10 +119,7 @@
         model.solve();
     }
 
-<<<<<<< HEAD
-=======
 
->>>>>>> e2b113a6
     struct OptimalPricer;
 
     impl Pricer for OptimalPricer {
@@ -138,10 +131,7 @@
         }
     }
 
-<<<<<<< HEAD
-=======
 
->>>>>>> e2b113a6
     #[test]
     fn optimal_pricer() {
         let mut pricer = OptimalPricer {};
