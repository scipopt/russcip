use std::cell::RefCell;
use std::collections::BTreeMap;
use std::rc::Rc;

use crate::constraint::Constraint;
use crate::eventhdlr::Eventhdlr;
use crate::ffi;
use crate::node::Node;
use crate::retcode::Retcode;
use crate::scip::ScipPtr;
use crate::solution::{SolError, Solution};
use crate::status::Status;
use crate::variable::{VarId, VarType, Variable};
use crate::{BranchRule, HeurTiming, Heuristic, Pricer};

/// Represents an optimization model.
#[non_exhaustive]
#[derive(Debug)]
pub struct Model<State> {
    scip: ScipPtr,
    state: State,
}

/// Represents the state of an optimization model that has not yet been solved.
#[derive(Debug)]
pub struct Unsolved;

/// Represents the state of an optimization model where all plugins have been included.
#[derive(Debug)]
pub struct PluginsIncluded;

/// Represents the state of an optimization model where the problem has been created.
#[derive(Debug, Clone)]
pub struct ProblemCreated {
    pub(crate) vars: Rc<RefCell<BTreeMap<VarId, Rc<Variable>>>>,
    pub(crate) conss: Rc<RefCell<Vec<Rc<Constraint>>>>,
}

/// Represents the state of an optimization model during the solving process (to be used in plugins).
#[derive(Debug)]
pub struct Solving {
    pub(crate) vars: Rc<RefCell<BTreeMap<VarId, Rc<Variable>>>>,
    pub(crate) conss: Rc<RefCell<Vec<Rc<Constraint>>>>,
}

/// Represents the state of an optimization model that has been solved.
#[derive(Debug)]
pub struct Solved {
    pub(crate) vars: Rc<RefCell<BTreeMap<VarId, Rc<Variable>>>>,
    pub(crate) conss: Rc<RefCell<Vec<Rc<Constraint>>>>,
}

impl Model<Unsolved> {
    /// Creates a new `Model` instance with an `Unsolved` state.
    pub fn new() -> Self {
        Self::try_new().expect("Failed to create SCIP instance")
    }

    /// Tries to create a new `Model` instance with an `Unsolved` state.
    ///
    /// Returns a `Result` with the new `Model` instance on success, or a `Retcode` error on failure.
    pub fn try_new() -> Result<Self, Retcode> {
        let scip_ptr = ScipPtr::new();
        Ok(Model {
            scip: scip_ptr,
            state: Unsolved {},
        })
    }

    /// Includes all default plugins in the SCIP instance and returns a new `Model` instance with a `PluginsIncluded` state.
    pub fn include_default_plugins(mut self) -> Model<PluginsIncluded> {
        self.scip
            .include_default_plugins()
            .expect("Failed to include default plugins");
        Model {
            scip: self.scip,
            state: PluginsIncluded {},
        }
    }

    /// Sets a SCIP string parameter and returns a new `Model` instance with the parameter set.
    pub fn set_str_param(mut self, param: &str, value: &str) -> Result<Self, Retcode> {
        self.scip.set_str_param(param, value)?;
        Ok(self)
    }

    /// Sets a SCIP integer parameter and returns a new `Model` instance with the parameter set.
    pub fn set_int_param(mut self, param: &str, value: i32) -> Result<Self, Retcode> {
        self.scip.set_int_param(param, value)?;
        Ok(self)
    }

    /// Sets a SCIP long integer parameter and returns a new `Model` instance with the parameter set.
    pub fn set_longint_param(mut self, param: &str, value: i64) -> Result<Self, Retcode> {
        self.scip.set_longint_param(param, value)?;
        Ok(self)
    }

    /// Sets a SCIP real parameter and returns a new `Model` instance with the parameter set.
    pub fn set_real_param(mut self, param: &str, value: f64) -> Result<Self, Retcode> {
        self.scip.set_real_param(param, value)?;
        Ok(self)
    }

    /// Sets the presolving parameter of the SCIP instance and returns the same `Model` instance.
    pub fn set_presolving(mut self, presolving: ParamSetting) -> Self {
        self.scip
            .set_presolving(presolving)
            .expect("Failed to set presolving with valid value");
        self
    }

    /// Sets the separating parameter of the SCIP instance and returns the same `Model` instance.
    pub fn set_separating(mut self, separating: ParamSetting) -> Self {
        self.scip
            .set_separating(separating)
            .expect("Failed to set separating with valid value");
        self
    }

    /// Sets the heuristics parameter of the SCIP instance and returns the same `Model` instance.
    pub fn set_heuristics(mut self, heuristics: ParamSetting) -> Self {
        self.scip
            .set_heuristics(heuristics)
            .expect("Failed to set heuristics with valid value");
        self
    }
}

impl Model<PluginsIncluded> {
    /// Creates a new problem in the SCIP instance with the given name and returns a new `Model` instance with a `ProblemCreated` state.
    ///
    /// # Arguments
    ///
    /// * `name` - The name of the problem to create.
    ///
    /// # Panics
    ///
    /// This method panics if the problem cannot be created in the current state.
    pub fn create_prob(mut self, name: &str) -> Model<ProblemCreated> {
        self.scip
            .create_prob(name)
            .expect("Failed to create problem in state PluginsIncluded");
        Model {
            scip: self.scip,
            state: ProblemCreated {
                vars: Rc::new(RefCell::new(BTreeMap::new())),
                conss: Rc::new(RefCell::new(Vec::new())),
            },
        }
    }

    /// Reads a problem from the given file and returns a new `Model` instance with a `ProblemCreated` state.
    ///
    /// # Arguments
    ///
    /// * `filename` - The name of the file to read the problem from.
    ///
    /// # Errors
    ///
    /// This method returns a `Retcode` error if the problem cannot be read from the file.
    pub fn read_prob(mut self, filename: &str) -> Result<Model<ProblemCreated>, Retcode> {
        self.scip.read_prob(filename)?;
        let vars = Rc::new(RefCell::new(self.scip.vars()));
        let conss = Rc::new(RefCell::new(self.scip.conss()));
        let new_model = Model {
            scip: self.scip,
            state: ProblemCreated { vars, conss },
        };
        Ok(new_model)
    }
}

impl Model<ProblemCreated> {
    /// Sets the objective sense of the model to the given value and returns the same `Model` instance.
    ///
    /// # Arguments
    ///
    /// * `sense` - The objective sense to set.
    ///
    /// # Panics
    ///
    /// This method panics if the objective sense cannot be set in the current state.
    pub fn set_obj_sense(mut self, sense: ObjSense) -> Self {
        self.scip
            .set_obj_sense(sense)
            .expect("Failed to set objective sense in state ProblemCreated");
        self
    }

    /// Returns a clone of the current model.
    /// The clone is meant for use in implementing custom plugins.
    pub fn clone_for_plugins(&self) -> Model<Solving> {
        Model {
            scip: self.scip.clone(),
            state: Solving {
                vars: self.state.vars.clone(),
                conss: self.state.conss.clone(),
            },
        }
    }

    /// Sets the constraint as modifiable or not.
    pub fn set_cons_modifiable(&mut self, cons: Rc<Constraint>, modifiable: bool) {
        self.scip
            .set_cons_modifiable(cons, modifiable)
            .expect("Failed to set constraint modifiable");
    }
    
    /// Informs the SCIP instance that the objective value is always integral and returns the same `Model` instance.
    pub fn set_obj_integral(mut self) -> Self {
        self.scip
            .set_obj_integral()
            .expect("Failed to set the objective value as integral");
        self
    }

    /// Adds a new variable to the model with the given lower bound, upper bound, objective coefficient, name, and type.
    ///
    /// # Arguments
    ///
    /// * `lb` - The lower bound of the variable.
    /// * `ub` - The upper bound of the variable.
    /// * `obj` - The objective coefficient of the variable.
    /// * `name` - The name of the variable.
    /// * `var_type` - The type of the variable.
    ///
    /// # Returns
    ///
    /// A reference-counted pointer to the new variable.
    ///
    /// # Panics
    ///
    /// This method panics if the variable cannot be created in the current state.
    pub fn add_var(
        &mut self,
        lb: f64,
        ub: f64,
        obj: f64,
        name: &str,
        var_type: VarType,
    ) -> Rc<Variable> {
        let var = self
            .scip
            .create_var(lb, ub, obj, name, var_type)
            .expect("Failed to create variable in state ProblemCreated");
        let var_id = var.index();
        let var = Rc::new(var);
        self.state.vars.borrow_mut().insert(var_id, var.clone());
        var
    }

    /// Includes a new branch rule in the model with the given name, description, priority, maximum depth, maximum bound distance, and implementation.
    ///
    /// # Arguments
    ///
    /// * `name` - The name of the branching rule. This should be a unique identifier.
    /// * `desc` - A brief description of the branching rule. This is used for informational purposes.
    /// * `priority` - The priority of the branching rule. When SCIP decides which branching rule to call, it considers their priorities. A higher value indicates a higher priority.
    /// * `maxdepth` - The maximum depth level up to which this branching rule should be used. If this is -1, the branching rule can be used at any depth.
    /// * `maxbounddist` - The maximum relative distance from the current node's dual bound to primal bound compared to the best node's dual bound for applying the branching rule. A value of 0.0 means the rule can only be applied on the current best node, while 1.0 means it can be applied on all nodes.
    /// * `rule` - The branching rule to be included. This should be a mutable reference to an object that implements the `BranchRule` trait, and represents the branching rule data.
    ///
    /// # Returns
    ///
    /// This function returns the `Model` instance for which the branching rule was included. This allows for method chaining.
    ///
    /// # Panics
    ///
    /// This method will panic if the inclusion of the branching rule fails. This can happen if another branching rule with the same name already exists.
    pub fn include_branch_rule(
        self,
        name: &str,
        desc: &str,
        priority: i32,
        maxdepth: i32,
        maxbounddist: f64,
        rule: Box<dyn BranchRule>,
    ) -> Self {
        self.scip
            .include_branch_rule(name, desc, priority, maxdepth, maxbounddist, rule)
            .expect("Failed to include branch rule at state ProblemCreated");
        self
    }

    /// Include a new primal heuristic in the model.
    ///
    /// # Arguments
    ///
    /// * `name` - The name of the heuristic. This should be a unique identifier.
    /// * `desc` - A brief description of the heuristic. This is used for informational purposes.
    /// * `priority` - The priority of the heuristic. When SCIP decides which heuristic to call, it considers their priorities. A higher value indicates a higher priority.
    /// * `dispchar` - The display character of the heuristic (used in logs).
    /// * `freq` - The frequency for calling the heuristic in the tree; 1 means at every node, 2 means at every other node and so on, -1 turns off the heuristic.
    /// * `freqofs` - The frequency offset for calling the heuristic in the tree; it defines the depth of the branching tree at which the primal heuristic is executed for the first time.
    /// * `maxdepth` - The maximum depth level up to which this heuristic should be used. If this is -1, the heuristic can be used at any depth.
    /// * `timing` - The timing mask of the heuristic.
    /// * `usessubscip` - Should the heuristic use a secondary SCIP instance?
    /// * `heur` - The heuristic to be included. This should be a Box of an object that implements the `Heur` trait, and represents the heuristic data.
    ///
    /// # Returns
    ///
    /// This function returns the `Model` instance for which the heuristic was included. This allows for method chaining.
    pub fn include_heur(
        self,
        name: &str,
        desc: &str,
        priority: i32,
        dispchar: char,
        freq: i32,
        freqofs: i32,
        maxdepth: i32,
        timing: HeurTiming,
        usessubscip: bool,
        heur: Box<dyn Heuristic>,
    ) -> Self {
        self.scip
            .include_heur(
                name,
                desc,
                priority,
                dispchar,
                freq,
                freqofs,
                maxdepth,
                timing,
                usessubscip,
                heur,
            )
            .expect("Failed to include heuristic at state ProblemCreated");
        self
    }

    /// Includes a new event handler in the model.
    ///
    /// # Arguments
    ///
    /// * `name` - The name of the event handler. This should be a unique identifier.
    /// * `desc` - A brief description of the event handler. This is used for informational purposes.
    /// * `eventhdlr` - The event handler to be included. This should be a mutable reference to an object that implements the `EventHdlr` trait, and represents the event handling logic.
    ///
    /// # Returns
    ///
    /// This function returns the `Model` instance for which the event handler was included. This allows for method chaining.
    pub fn include_eventhdlr(self, name: &str, desc: &str, eventhdlr: Box<dyn Eventhdlr>) -> Self {
        self.scip
            .include_eventhdlr(name, desc, eventhdlr)
            .expect("Failed to include event handler at state ProblemCreated");
        self
    }

    /// Includes a new pricer in the SCIP data structure.
    ///
    /// # Arguments
    ///
    /// * `name` - The name of the variable pricer. This should be a unique identifier.
    /// * `desc` - A brief description of the variable pricer.
    /// * `priority` - The priority of the variable pricer. When SCIP decides which pricer to call, it considers their priorities. A higher value indicates a higher priority.
    /// * `delay` - A boolean indicating whether the pricer should be delayed. If true, the pricer is only called when no other pricers or already existing problem variables with negative reduced costs are found. If this is set to false, the pricer may produce columns that already exist in the problem.
    /// * `pricer` - The pricer to be included. This should be a mutable reference to an object that implements the `Pricer` trait.
    ///
    /// # Returns
    ///
    /// This function returns the `Model` instance for which the pricer was included. This allows for method chaining.
    ///
    /// # Panics
    ///
    /// This method will panic if the inclusion of the pricer fails. This can happen if another pricer with the same name already exists.
    pub fn include_pricer(
        self,
        name: &str,
        desc: &str,
        priority: i32,
        delay: bool,
        pricer: Box<dyn Pricer>,
    ) -> Self {
        self.scip
            .include_pricer(name, desc, priority, delay, pricer)
            .expect("Failed to include pricer at state ProblemCreated");
        self
    }

    /// Solves the model and returns a new `Model` instance with a `Solved` state.
    ///
    /// # Returns
    ///
    /// A new `Model` instance with a `Solved` state.
    ///
    /// # Panics
    ///
    /// This method panics if the problem cannot be solved in the current state.
    pub fn solve(mut self) -> Model<Solved> {
        self.scip
            .solve()
            .expect("Failed to solve problem in state ProblemCreated");
        let new_model = Model {
            scip: self.scip,
            state: Solved {
                vars: self.state.vars,
                conss: self.state.conss,
            },
        };
        new_model
    }
}
<<<<<<< HEAD

impl Model<Solving> {
    /// Adds a new variable to the model with the given lower bound, upper bound, objective coefficient, name, and type.
=======

impl Model<Solving> {
    /// Returns the current node of the model.
    ///
    /// # Panics
    ///
    /// This method panics if not called in the `Solving` state, it should only be used from plugins implementations.
    pub fn focus_node(&self) -> Node {
        self.scip.focus_node()
    }

    /// Creates a new child node of the current node and returns it.
    ///
    /// # Panics
    ///
    /// This method panics if not called from plugins implementations.
    pub fn create_child(&mut self) -> Node {
        self.scip
            .create_child()
            .expect("Failed to create child node in state ProblemCreated")
    }

    /// Adds a new priced variable to the SCIP data structure.
>>>>>>> b260e19f
    ///
    /// # Arguments
    ///
    /// * `lb` - The lower bound of the variable.
    /// * `ub` - The upper bound of the variable.
<<<<<<< HEAD
    /// * `obj` - The objective coefficient of the variable.
    /// * `name` - The name of the variable.
    /// * `var_type` - The type of the variable.
    ///
    /// # Returns
    ///
    /// A reference-counted pointer to the new variable.
    ///
    /// # Panics
    ///
    /// This method panics if the variable cannot be created in the current state.
    pub fn add_var(
=======
    /// * `obj` - The objective function coefficient for the variable.
    /// * `name` - The name of the variable. This should be a unique identifier.
    /// * `var_type` - The type of the variable, specified as an instance of the `VarType` enum.
    ///
    /// # Returns
    ///
    /// This function returns a reference-counted smart pointer (`Rc`) to the created `Variable` instance.
    pub fn add_priced_var(
>>>>>>> b260e19f
        &mut self,
        lb: f64,
        ub: f64,
        obj: f64,
        name: &str,
        var_type: VarType,
    ) -> Rc<Variable> {
        let var = self
            .scip
<<<<<<< HEAD
            .create_var_solving(lb, ub, obj, name, var_type)
            .expect("Failed to create variable in state ProblemCreated");
        let var_id = var.index();
        let var = Rc::new(var);
        self.state.vars.borrow_mut().insert(var_id, var.clone());
        var
    }

    /// Adds a new priced variable to the SCIP data structure.
=======
            .create_priced_var(lb, ub, obj, name, var_type)
            .expect("Failed to create variable in state ProblemCreated");
        let var = Rc::new(var);
        let var_id = var.index();
        self.state.vars.borrow_mut().insert(var_id, var.clone());
        var
    }
}

impl Model<Solved> {
    /// Returns the objective value of the best solution found by the optimization model.
    pub fn obj_val(&self) -> f64 {
        self.scip.obj_val()
    }
>>>>>>> b260e19f

    /// Returns the current node of the model.
    ///
    /// # Panics
    ///
    /// This method panics if not called in the `Solving` state, it should only be used from plugins implementations.
    pub fn focus_node(&self) -> Node {
        self.scip.focus_node()
    }

    /// Creates a new child node of the current node and returns it.
    ///
    /// # Panics
    ///
    /// This method panics if not called from plugins implementations.
    pub fn create_child(&mut self) -> Node {
        self.scip
            .create_child()
            .expect("Failed to create child node in state ProblemCreated")
    }

    /// Adds a new priced variable to the SCIP data structure.
    ///
    /// # Arguments
    ///
    /// * `lb` - The lower bound of the variable.
    /// * `ub` - The upper bound of the variable.
    /// * `obj` - The objective function coefficient for the variable.
    /// * `name` - The name of the variable. This should be a unique identifier.
    /// * `var_type` - The type of the variable, specified as an instance of the `VarType` enum.
    ///
    /// # Returns
    ///
    /// This function returns a reference-counted smart pointer (`Rc`) to the created `Variable` instance.
    pub fn add_priced_var(
        &mut self,
        lb: f64,
        ub: f64,
        obj: f64,
        name: &str,
        var_type: VarType,
    ) -> Rc<Variable> {
        let var = self
            .scip
            .create_priced_var(lb, ub, obj, name, var_type)
            .expect("Failed to create variable in state ProblemCreated");
        let var = Rc::new(var);
        let var_id = var.index();
        self.state.vars.borrow_mut().insert(var_id, var.clone());
        var
    }
}

/// A trait for optimization models with a problem created.
pub trait ModelWithProblem {
    /// Returns a vector of all variables in the optimization model.
    fn vars(&self) -> Vec<Rc<Variable>>;

    /// Returns the variable with the given ID, if it exists.
    fn var(&self, var_id: VarId) -> Option<Rc<Variable>>;

    /// Returns the number of variables in the optimization model.
    fn n_vars(&self) -> usize;

    /// Returns the number of constraints in the optimization model.
    fn n_conss(&mut self) -> usize;

    /// Returns a vector of all constraints in the optimization model.
    fn conss(&mut self) -> Vec<Rc<Constraint>>;

    /// Writes the optimization model to a file with the given path and extension.
    fn write(&self, path: &str, ext: &str) -> Result<(), Retcode>;
}

macro_rules! impl_ModelWithProblem {
    (for $($t:ty),+) => {
        $(impl ModelWithProblem for $t {

            /// Returns a vector of all variables in the optimization model.
            fn vars(&self) -> Vec<Rc<Variable>> {
                self.state.vars.borrow().values().map(Rc::clone).collect()
            }

            /// Returns the variable with the given ID, if it exists.
            fn var(&self, var_id: VarId) -> Option<Rc<Variable>> {
                self.state.vars.borrow().get(&var_id).map(Rc::clone)
            }

            /// Returns the number of variables in the optimization model.
            fn n_vars(&self) -> usize {
                self.scip.n_vars()
            }

            /// Returns the number of constraints in the optimization model.
            fn n_conss(&mut self) -> usize {
                self.scip.n_conss()
            }

            /// Returns a vector of all constraints in the optimization model.
            fn conss(&mut self) -> Vec<Rc<Constraint>> {
                self.state.conss.borrow().iter().map(Rc::clone).collect()
            }

            /// Writes the optimization model to a file with the given path and extension.
            fn write(&self, path: &str, ext: &str) -> Result<(), Retcode> {
                self.scip.write(path, ext)?;
                Ok(())
            }

        })*
    }
}

impl_ModelWithProblem!(for Model<ProblemCreated>, Model<Solved>, Model<Solving>);

/// A trait for optimization models with a problem created or solved.
pub trait ProblemOrSolving {
    /// Creates a new solution initialized to zero.
    fn create_sol(&mut self) -> Solution;

    /// Adds a solution to the model
    ///
    /// # Returns
    /// A `Result` indicating whether the solution was added successfully.
    fn add_sol(&self, sol: Solution) -> Result<(), SolError>;

    /// Adds a binary variable to the given set partitioning constraint.
    ///
    /// # Arguments
    ///
    /// * `cons` - The constraint to add the variable to.
    /// * `var` - The binary variable to add.
    ///
    /// # Panics
    ///
    /// This method panics if the variable cannot be added in the current state, or if the variable is not binary.
    fn add_cons_coef_setppc(&mut self, cons: Rc<Constraint>, var: Rc<Variable>);

    /// Adds a coefficient to the given constraint for the given variable and coefficient value.
    ///
    /// # Arguments
    ///
    /// * `cons` - The constraint to add the coefficient to.
    /// * `var` - The variable to add the coefficient for.
    /// * `coef` - The coefficient value to add.
    ///
    /// # Panics
    ///
    /// This method panics if the coefficient cannot be added in the current state.
    fn add_cons_coef(&mut self, cons: Rc<Constraint>, var: Rc<Variable>, coef: f64);
    /// Adds a new quadratic constraint to the model with the given variables, coefficients, left-hand side, right-hand side, and name.
    ///
    /// # Arguments
    ///
    /// * `lin_vars` - The linear variables in the constraint.
    /// * `lin_coefs` - The coefficients of the linear variables in the constraint.
    /// * `quad_vars_1` - The first variable in the quadratic constraints.
    /// * `quad_vars_2` - The second variable in the quadratic constraints.
    /// * `quad_coefs` - The coefficients of the quadratic terms in the constraint.
    /// * `lhs` - The left-hand side of the constraint.
    /// * `rhs` - The right-hand side of the constraint.
    /// * `name` - The name of the constraint.
    ///
    /// # Returns
    ///
    /// A reference-counted pointer to the new constraint.
    ///
    /// # Panics
    ///
    /// This method panics if the constraint cannot be created in the current state.
    fn add_cons_quadratic(
        &mut self,
        lin_vars: Vec<Rc<Variable>>,
        lin_coefs: &mut [f64],
        quad_vars_1: Vec<Rc<Variable>>,
        quad_vars_2: Vec<Rc<Variable>>,
        quad_coefs: &mut [f64],
        lhs: f64,
        rhs: f64,
        name: &str,
    ) -> Rc<Constraint>;
    /// Adds a new constraint to the model with the given variables, coefficients, left-hand side, right-hand side, and name.
    ///
    /// # Arguments
    ///
    /// * `vars` - The variables in the constraint.
    /// * `coefs` - The coefficients of the variables in the constraint.
    /// * `lhs` - The left-hand side of the constraint.
    /// * `rhs` - The right-hand side of the constraint.
    /// * `name` - The name of the constraint.
    ///
    /// # Returns
    ///
    /// A reference-counted pointer to the new constraint.
    ///
    /// # Panics
    ///
    /// This method panics if the constraint cannot be created in the current state.
    fn add_cons(
        &mut self,
        vars: Vec<Rc<Variable>>,
        coefs: &[f64],
        lhs: f64,
        rhs: f64,
        name: &str,
    ) -> Rc<Constraint>;
    /// Adds a new set partitioning constraint to the model with the given variables and name.
    ///
    /// # Arguments
    ///
    /// * `vars` - The binary variables in the constraint.
    /// * `name` - The name of the constraint.
    ///
    /// # Returns
    ///
    /// A reference-counted pointer to the new constraint.
    ///
    /// # Panics
    ///
    /// This method panics if the constraint cannot be created in the current state, or if any of the variables are not binary.
    fn add_cons_set_part(&mut self, vars: Vec<Rc<Variable>>, name: &str) -> Rc<Constraint>;
    /// Adds a new set cover constraint to the model with the given variables and name.
    ///
    /// # Arguments
    ///
    /// * `vars` - The binary variables in the constraint.
    /// * `name` - The name of the constraint.
    ///
    /// # Returns
    ///
    /// A reference-counted pointer to the new constraint.
    ///
    /// # Panics
    ///
    /// This method panics if the constraint cannot be created in the current state, or if any of the variables are not binary.
    fn add_cons_set_cover(&mut self, vars: Vec<Rc<Variable>>, name: &str) -> Rc<Constraint>;
    /// Adds a new set packing constraint to the model with the given variables and name.
    ///
    /// # Arguments
    ///
    /// * `vars` - The binary variables in the constraint.
    /// * `name` - The name of the constraint.
    ///
    /// # Returns
    ///
    /// A reference-counted pointer to the new constraint.
    ///
    /// # Panics
    ///
    /// This method panics if the constraint cannot be created in the current state, or if any of the variables are not binary.
    fn add_cons_set_pack(&mut self, vars: Vec<Rc<Variable>>, name: &str) -> Rc<Constraint>;
}

macro_rules! impl_ProblemOrSolving {
    (for $($t:ty),+) => {
        $(impl ProblemOrSolving for $t {

            /// Creates a new solution initialized to zero.
            fn create_sol(&mut self) -> Solution {
                self.scip
                    .create_sol()
                    .expect("Failed to create solution in state ProblemCreated")
            }

            /// Adds a solution to the model
            ///
            /// # Returns
            /// A `Result` indicating whether the solution was added successfully.
            fn add_sol(&self, sol: Solution) -> Result<(), SolError> {
                let succesfully_stored = self.scip.add_sol(sol).expect("Failed to add solution");
                if succesfully_stored {
                    Ok(())
                } else {
                    Err(SolError::Infeasible)
                }
            }

            /// Adds a binary variable to the given set partitioning constraint.
            ///
            /// # Arguments
            ///
            /// * `cons` - The constraint to add the variable to.
            /// * `var` - The binary variable to add.
            ///
            /// # Panics
            ///
            /// This method panics if the variable cannot be added in the current state, or if the variable is not binary.
            fn add_cons_coef_setppc(&mut self, cons: Rc<Constraint>, var: Rc<Variable>) {
                assert_eq!(var.var_type(), VarType::Binary);
                self.scip
                    .add_cons_coef_setppc(cons, var)
                    .expect("Failed to add constraint coefficient in state ProblemCreated");
            }


            /// Adds a coefficient to the given constraint for the given variable and coefficient value.
            ///
            /// # Arguments
            ///
            /// * `cons` - The constraint to add the coefficient to.
            /// * `var` - The variable to add the coefficient for.
            /// * `coef` - The coefficient value to add.
            ///
            /// # Panics
            ///
            /// This method panics if the coefficient cannot be added in the current state.
            fn add_cons_coef(&mut self, cons: Rc<Constraint>, var: Rc<Variable>, coef: f64) {
                self.scip
                    .add_cons_coef(cons, var, coef)
                    .expect("Failed to add constraint coefficient in state ProblemCreated");
            }

            /// Adds a new quadratic constraint to the model with the given variables, coefficients, left-hand side, right-hand side, and name.
            ///
            /// # Arguments
            ///
            /// * `lin_vars` - The linear variables in the constraint.
            /// * `lin_coefs` - The coefficients of the linear variables in the constraint.
            /// * `quad_vars_1` - The first variable in the quadratic constraints.
            /// * `quad_vars_2` - The second variable in the quadratic constraints.
            /// * `quad_coefs` - The coefficients of the quadratic terms in the constraint.
            /// * `lhs` - The left-hand side of the constraint.
            /// * `rhs` - The right-hand side of the constraint.
            /// * `name` - The name of the constraint.
            ///
            /// # Returns
            ///
            /// A reference-counted pointer to the new constraint.
            ///
            /// # Panics
            ///
            /// This method panics if the constraint cannot be created in the current state.
            fn add_cons_quadratic(
                &mut self,
                lin_vars: Vec<Rc<Variable>>,
                lin_coefs: &mut [f64],
                quad_vars_1: Vec<Rc<Variable>>,
                quad_vars_2: Vec<Rc<Variable>>,
                quad_coefs: &mut [f64],
                lhs: f64,
                rhs: f64,
                name: &str,
            ) -> Rc<Constraint> {
                assert_eq!(lin_vars.len(), lin_coefs.len());
                assert_eq!(quad_vars_1.len(), quad_vars_2.len());
                assert_eq!(quad_vars_1.len(), quad_coefs.len());
                let cons = self
                    .scip
                    .create_cons_quadratic(
                        lin_vars,
                        lin_coefs,
                        quad_vars_1,
                        quad_vars_2,
                        quad_coefs,
                        lhs,
                        rhs,
                        name,
                    )
                    .expect("Failed to create constraint in state ProblemCreated");
                let cons = Rc::new(cons);
                self.state.conss.borrow_mut().push(cons.clone());
                cons
            }



            /// Adds a new constraint to the model with the given variables, coefficients, left-hand side, right-hand side, and name.
            ///
            /// # Arguments
            ///
            /// * `vars` - The variables in the constraint.
            /// * `coefs` - The coefficients of the variables in the constraint.
            /// * `lhs` - The left-hand side of the constraint.
            /// * `rhs` - The right-hand side of the constraint.
            /// * `name` - The name of the constraint.
            ///
            /// # Returns
            ///
            /// A reference-counted pointer to the new constraint.
            ///
            /// # Panics
            ///
            /// This method panics if the constraint cannot be created in the current state.
            fn add_cons(
                &mut self,
                vars: Vec<Rc<Variable>>,
                coefs: &[f64],
                lhs: f64,
                rhs: f64,
                name: &str,
            ) -> Rc<Constraint> {
                assert_eq!(vars.len(), coefs.len());
                let cons = self
                    .scip
                    .create_cons(vars, coefs, lhs, rhs, name)
                    .expect("Failed to create constraint in state ProblemCreated");
                let cons = Rc::new(cons);
                self.state.conss.borrow_mut().push(cons.clone());
                cons
            }

            /// Adds a new set partitioning constraint to the model with the given variables and name.
            ///
            /// # Arguments
            ///
            /// * `vars` - The binary variables in the constraint.
            /// * `name` - The name of the constraint.
            ///
            /// # Returns
            ///
            /// A reference-counted pointer to the new constraint.
            ///
            /// # Panics
            ///
            /// This method panics if the constraint cannot be created in the current state, or if any of the variables are not binary.
            fn add_cons_set_part(&mut self, vars: Vec<Rc<Variable>>, name: &str) -> Rc<Constraint> {
                assert!(vars.iter().all(|v| v.var_type() == VarType::Binary));
                let cons = self
                    .scip
                    .create_cons_set_part(vars, name)
                    .expect("Failed to add constraint set partition in state ProblemCreated");
                let cons = Rc::new(cons);
                self.state.conss.borrow_mut().push(cons.clone());
                cons
            }

            /// Adds a new set cover constraint to the model with the given variables and name.
            ///
            /// # Arguments
            ///
            /// * `vars` - The binary variables in the constraint.
            /// * `name` - The name of the constraint.
            ///
            /// # Returns
            ///
            /// A reference-counted pointer to the new constraint.
            ///
            /// # Panics
            ///
            /// This method panics if the constraint cannot be created in the current state, or if any of the variables are not binary.
            fn add_cons_set_cover(&mut self, vars: Vec<Rc<Variable>>, name: &str) -> Rc<Constraint> {
                assert!(vars.iter().all(|v| v.var_type() == VarType::Binary));
                let cons = self
                    .scip
                    .create_cons_set_cover(vars, name)
                    .expect("Failed to add constraint set cover in state ProblemCreated");
                let cons = Rc::new(cons);
                self.state.conss.borrow_mut().push(cons.clone());
                cons
            }

            /// Adds a new set packing constraint to the model with the given variables and name.
            ///
            /// # Arguments
            ///
            /// * `vars` - The binary variables in the constraint.
            /// * `name` - The name of the constraint.
            ///
            /// # Returns
            ///
            /// A reference-counted pointer to the new constraint.
            ///
            /// # Panics
            ///
            /// This method panics if the constraint cannot be created in the current state, or if any of the variables are not binary.
            fn add_cons_set_pack(&mut self, vars: Vec<Rc<Variable>>, name: &str) -> Rc<Constraint> {
                assert!(vars.iter().all(|v| v.var_type() == VarType::Binary));
                let cons = self
                    .scip
                    .create_cons_set_pack(vars, name)
                    .expect("Failed to add constraint set packing in state ProblemCreated");
                let cons = Rc::new(cons);
                self.state.conss.borrow_mut().push(cons.clone());
                cons
            }

        })*
    }
}

impl_ProblemOrSolving!(for Model<ProblemCreated>, Model<Solving>);

/// A trait for optimization models with any state that might have solutions.
pub trait WithSolutions {
    /// Returns the best solution for the optimization model, if one exists.
    fn best_sol(&self) -> Option<Solution>;

    /// Returns the number of solutions found by the optimization model.
    fn n_sols(&self) -> usize;
}

macro_rules! impl_WithSolutions {
    (for $($t:ty),+) => {
        $(impl WithSolutions for $t {

            /// Returns the best solution for the optimization model, if one exists.
            fn best_sol(&self) -> Option<Solution> {
                if self.n_sols() > 0 {
                    Some(self.scip.best_sol())
                } else {
                    None
                }
            }

            /// Returns the number of solutions found by the optimization model.
            fn n_sols(&self) -> usize {
                self.scip.n_sols()
            }

        })*
    }
}

impl_WithSolutions!(for Model<Solved>, Model<Solving>, Model<ProblemCreated>);
<<<<<<< HEAD

/// A trait for optimization models with any state that might have solving statistics.
pub trait WithSolvingStats {
    /// Returns the objective value of the best solution found by the optimization model.
    fn obj_val(&self) -> f64;

    /// Returns the number of nodes explored by the optimization model.
    fn n_nodes(&self) -> usize;

    /// Returns the total solving time of the optimization model.
    fn solving_time(&self) -> f64;

    /// Returns the number of LP iterations performed by the optimization model.
    fn n_lp_iterations(&self) -> usize;
}

macro_rules! impl_WithSolvingStats {
    (for $($t:ty),+) => {
        $(impl WithSolvingStats for $t {

            /// Returns the objective value of the best solution found by the optimization model.
            fn obj_val(&self) -> f64 {
                self.scip.obj_val()
            }

            /// Returns the number of nodes explored by the optimization model.
            fn n_nodes(&self) -> usize {
                self.scip.n_nodes()
            }

            /// Returns the total solving time of the optimization model.
            fn solving_time(&self) -> f64 {
                self.scip.solving_time()
            }

            /// Returns the number of LP iterations performed by the optimization model.
            fn n_lp_iterations(&self) -> usize {
                self.scip.n_lp_iterations()
            }

        })*
    }
}

impl_WithSolvingStats!(for Model<Solved>, Model<Solving>, Model<ProblemCreated>);
=======
>>>>>>> b260e19f

impl<T> Model<T> {
    /// Returns a pointer to the underlying SCIP instance.
    ///
    /// # Safety
    ///
    /// This method is unsafe because it returns a raw pointer to the underlying SCIP instance.
    /// The caller must ensure that the pointer is used safely and correctly.
    #[cfg(feature = "raw")]
    pub unsafe fn scip_ptr(&self) -> *mut ffi::SCIP {
        self.scip.raw
    }

    /// Returns the status of the optimization model.
    pub fn status(&self) -> Status {
        self.scip.status()
    }

    /// Prints the version of SCIP used by the optimization model.
    pub fn print_version(&self) {
        self.scip.print_version()
    }

    /// Hides the output of the optimization model by setting the `display/verblevel` parameter to 0.
    pub fn hide_output(mut self) -> Self {
        self.scip
            .set_int_param("display/verblevel", 0)
            .expect("Failed to set display/verblevel to 0");
        self
    }

    /// Sets the time limit for the optimization model.
    ///
    /// # Arguments
    ///
    /// * `time_limit` - The time limit in seconds.
    pub fn set_time_limit(mut self, time_limit: usize) -> Self {
        self.scip
            .set_real_param("limits/time", time_limit as f64)
            .expect("Failed to set time limit");
        self
    }
}

/// The default implementation for a `Model` instance in the `ProblemCreated` state.
impl Default for Model<ProblemCreated> {
    /// Creates a new `Model` instance with the default plugins included and a problem named "problem".
    fn default() -> Self {
        Model::new()
            .include_default_plugins()
            .create_prob("problem")
    }
}

/// An enum representing the possible settings for a SCIP parameter.
#[derive(Debug)]
pub enum ParamSetting {
    /// Use default values.
    Default,
    /// Set to aggressive settings.
    Aggressive,
    /// Set to fast settings.
    Fast,
    /// Turn off.
    Off,
}

impl From<ParamSetting> for ffi::SCIP_PARAMSETTING {
    /// Converts a `ParamSetting` enum variant into its corresponding `ffi::SCIP_PARAMSETTING` value.
    fn from(val: ParamSetting) -> Self {
        match val {
            ParamSetting::Default => ffi::SCIP_ParamSetting_SCIP_PARAMSETTING_DEFAULT,
            ParamSetting::Aggressive => ffi::SCIP_ParamSetting_SCIP_PARAMSETTING_AGGRESSIVE,
            ParamSetting::Fast => ffi::SCIP_ParamSetting_SCIP_PARAMSETTING_FAST,
            ParamSetting::Off => ffi::SCIP_ParamSetting_SCIP_PARAMSETTING_OFF,
        }
    }
}

/// An enum representing the objective sense of a SCIP optimization model.
#[derive(Debug)]
pub enum ObjSense {
    /// The problem is a minimization problem.
    Minimize,
    /// The problem is a maximization problem.
    Maximize,
}

impl From<ObjSense> for ffi::SCIP_OBJSENSE {
    /// Converts an `ObjSense` enum variant into its corresponding `ffi::SCIP_OBJSENSE` value.
    fn from(val: ObjSense) -> Self {
        match val {
            ObjSense::Maximize => ffi::SCIP_Objsense_SCIP_OBJSENSE_MAXIMIZE,
            ObjSense::Minimize => ffi::SCIP_Objsense_SCIP_OBJSENSE_MINIMIZE,
        }
    }
}

#[cfg(test)]
mod tests {
    use std::fs;
    use std::path::Path;

    use crate::status::Status;

    use super::*;

    #[test]
    fn solve_from_lp_file() {
        let mut model = Model::new()
            .hide_output()
            .include_default_plugins()
            .read_prob("data/test/simple.lp")
            .unwrap()
            .solve();
        let status = model.status();
        assert_eq!(status, Status::Optimal);

        //test objective value
        let obj_val = model.obj_val();
        assert_eq!(obj_val, 200.);

        //test constraints
        let conss = model.conss();
        assert_eq!(conss.len(), 2);

        //test solution values
        let sol = model.best_sol().unwrap();
        let vars = model.vars();
        assert_eq!(vars.len(), 2);
        assert_eq!(sol.val(vars[0].clone()), 40.);
        assert_eq!(sol.val(vars[1].clone()), 20.);

        assert_eq!(sol.obj_val(), model.obj_val());
    }

    #[test]
    fn set_obj_integral() {
        let model = Model::new()
            .hide_output()
            .include_default_plugins()
            .read_prob("data/test/simple.lp")
            .unwrap()
            .set_obj_integral()
            .solve();
        let status = model.status();
        assert_eq!(status, Status::Optimal);

        //test objective value
        let obj_value = model.obj_val();
        assert_eq!(obj_value, 200.);
    }

    #[test]
    fn set_time_limit() {
        let model = Model::new()
            .hide_output()
            .set_time_limit(0)
            .include_default_plugins()
            .read_prob("data/test/simple.lp")
            .unwrap()
            .solve();
        let status = model.status();
        assert_eq!(status, Status::TimeLimit);
        assert!(model.solving_time() < 0.5);
        assert_eq!(model.n_nodes(), 0);
        assert_eq!(model.n_lp_iterations(), 0);
    }

    #[test]
    fn add_variable() {
        let mut model = Model::new()
            .hide_output()
            .include_default_plugins()
            .create_prob("test")
            .set_obj_sense(ObjSense::Maximize);
        let x1_id = model
            .add_var(0., f64::INFINITY, 3., "x1", VarType::Integer)
            .index();
        let x2_id = model
            .add_var(0., f64::INFINITY, 4., "x2", VarType::Continuous)
            .index();
        let x1 = model.var(x1_id).unwrap();
        let x2 = model.var(x2_id).unwrap();
        assert_eq!(model.n_vars(), 2);
        assert_eq!(model.vars().len(), 2);
        assert!(x1.raw != x2.raw);
        assert!(x1.var_type() == VarType::Integer);
        assert!(x2.var_type() == VarType::Continuous);
        assert!(x1.name() == "x1");
        assert!(x2.name() == "x2");
        assert!(x1.obj() == 3.);
        assert!(x2.obj() == 4.);
    }

    fn create_model() -> Model<ProblemCreated> {
        let mut model = Model::new()
            .hide_output()
            .include_default_plugins()
            .create_prob("test")
            .set_obj_sense(ObjSense::Maximize);

        let x1 = model.add_var(0., f64::INFINITY, 3., "x1", VarType::Integer);
        let x2 = model.add_var(0., f64::INFINITY, 4., "x2", VarType::Integer);
        model.add_cons(
            vec![x1.clone(), x2.clone()],
            &[2., 1.],
            -f64::INFINITY,
            100.,
            "c1",
        );
        model.add_cons(vec![x1, x2], &[1., 2.], -f64::INFINITY, 80., "c2");

        model
    }

    #[test]
    fn build_model_with_functions() {
        let mut model = create_model();
        assert_eq!(model.vars().len(), 2);
        assert_eq!(model.n_conss(), 2);

        let conss = model.conss();
        assert_eq!(conss.len(), 2);
        assert_eq!(conss[0].name(), "c1");
        assert_eq!(conss[1].name(), "c2");

        let solved_model = model.solve();

        let status = solved_model.status();
        assert_eq!(status, Status::Optimal);

        let obj_val = solved_model.obj_val();
        assert_eq!(obj_val, 200.);

        let sol = solved_model.best_sol().unwrap();
        let vars = solved_model.vars();
        assert_eq!(vars.len(), 2);
        assert_eq!(sol.val(vars[0].clone()), 40.);
        assert_eq!(sol.val(vars[1].clone()), 20.);
    }

    #[test]
    fn unbounded_model() {
        let mut model = Model::default()
            .set_obj_sense(ObjSense::Maximize)
            .hide_output();

        model.add_var(0., f64::INFINITY, 1., "x1", VarType::Integer);
        model.add_var(0., f64::INFINITY, 1., "x2", VarType::Integer);

        let solved_model = model.solve();

        let status = solved_model.status();
        assert_eq!(status, Status::Unbounded);

        let sol = solved_model.best_sol();
        assert!(sol.is_some());
    }

    #[test]
    fn infeasible_model() {
        let mut model = Model::default()
            .set_obj_sense(ObjSense::Maximize)
            .hide_output();

        let var = model.add_var(0., 1., 1., "x1", VarType::Integer);

        model.add_cons(vec![var], &[1.], -f64::INFINITY, -1., "c1");

        let solved_model = model.solve();

        let status = solved_model.status();
        assert_eq!(status, Status::Infeasible);

        assert_eq!(solved_model.n_sols(), 0);
        let sol = solved_model.best_sol();
        assert!(sol.is_none());
    }

    #[cfg(feature = "raw")]
    #[test]
    fn scip_ptr() {
        let mut model = Model::new()
            .hide_output()
            .include_default_plugins()
            .create_prob("test")
            .set_obj_sense(ObjSense::Maximize);

        let x1 = model.add_var(0., f64::INFINITY, 3., "x1", VarType::Integer);
        let x2 = model.add_var(0., f64::INFINITY, 4., "x2", VarType::Integer);
        model.add_cons(
            vec![x1.clone(), x2.clone()],
            &[2., 1.],
            -f64::INFINITY,
            100.,
            "c1",
        );
        model.add_cons(
            vec![x1.clone(), x2.clone()],
            &[1., 2.],
            -f64::INFINITY,
            80.,
            "c2",
        );

        let scip_ptr = unsafe { model.scip_ptr() };
        assert!(!scip_ptr.is_null());
    }

    #[test]
    fn add_cons_coef() {
        let mut model = Model::new()
            .hide_output()
            .include_default_plugins()
            .create_prob("test")
            .set_obj_sense(ObjSense::Maximize);

        let x1 = model.add_var(0., f64::INFINITY, 3., "x1", VarType::Integer);
        let x2 = model.add_var(0., f64::INFINITY, 4., "x2", VarType::Integer);
        let cons = model.add_cons(vec![], &[], -f64::INFINITY, 10., "c1");

        model.add_cons_coef(cons.clone(), x1, 0.); // x1 is unconstrained
        model.add_cons_coef(cons, x2, 10.); // x2 can't be be used

        let solved_model = model.solve();
        let status = solved_model.status();
        assert_eq!(status, Status::Unbounded);
    }

    #[test]
    fn set_cover_partitioning_and_packing() {
        let mut model = Model::new()
            .hide_output()
            .include_default_plugins()
            .create_prob("test")
            .set_obj_sense(ObjSense::Minimize);

        let x1 = model.add_var(0., 1., 3., "x1", VarType::Binary);
        let x2 = model.add_var(0., 1., 4., "x2", VarType::Binary);
        let cons1 = model.add_cons_set_part(vec![], "c");
        model.add_cons_coef_setppc(cons1, x1);

        model.add_cons_set_cover(vec![x2.clone()], "c");
        model.add_cons_set_pack(vec![x2], "c");

        let solved_model = model.solve();
        let status = solved_model.status();
        assert_eq!(status, Status::Optimal);
        assert_eq!(solved_model.obj_val(), 7.);
    }

    #[test]
    fn create_sol() {
        let mut model = Model::new()
            .hide_output()
            .include_default_plugins()
            .create_prob("test")
            .set_obj_sense(ObjSense::Minimize);

        let x1 = model.add_var(0., 1., 3., "x1", VarType::Binary);
        let x2 = model.add_var(0., 1., 4., "x2", VarType::Binary);
        let cons1 = model.add_cons_set_part(vec![], "c");
        model.add_cons_coef_setppc(cons1, x1.clone());

        model.add_cons_set_pack(vec![x2.clone()], "c");

        let sol = model.create_sol();
        assert_eq!(sol.obj_val(), 0.);

        sol.set_val(x1, 1.);
        sol.set_val(x2, 1.);
        assert_eq!(sol.obj_val(), 7.);

        assert!(model.add_sol(sol).is_ok());

        let model = model.solve();
        assert_eq!(model.n_sols(), 2);
    }

    #[test]
    fn quadratic_constraint() {
        // this model should find the maximum manhattan distance a point in a unit-circle can have.
        // This should be 2*sin(pi/4) = sqrt(2).
        let mut model = Model::new()
            .hide_output()
            .include_default_plugins()
            .create_prob("test")
            .set_obj_sense(ObjSense::Maximize);

        let x1 = model.add_var(0., 1., 1., "x1", VarType::Continuous);
        let x2 = model.add_var(0., 1., 1., "x2", VarType::Continuous);

        let _cons = model.add_cons_quadratic(
            vec![],
            &mut [],
            vec![x1.clone(), x2.clone()],
            vec![x1, x2],
            &mut [1., 1.],
            0.,
            1.,
            "circle",
        );

        let solved_model = model.solve();
        let status = solved_model.status();
        assert_eq!(status, Status::Optimal);

        assert!((2f64.sqrt() - solved_model.obj_val()).abs() < 1e-3);
    }

    #[test]
    fn set_str_param() {
        let mut model = Model::new()
            .hide_output()
            .set_str_param("visual/vbcfilename", "test.vbc")
            .unwrap()
            .include_default_plugins()
            .create_prob("test")
            .set_obj_sense(ObjSense::Minimize);

        let x1 = model.add_var(0., 1., 3., "x1", VarType::Binary);
        let x2 = model.add_var(0., 1., 4., "x2", VarType::Binary);
        model.add_cons_set_part(vec![x1, x2], "c");

        let solved_model = model.solve();
        let status = solved_model.status();
        assert_eq!(status, Status::Optimal);
        assert_eq!(solved_model.obj_val(), 3.);

        assert!(Path::new("test.vbc").exists());
        fs::remove_file("test.vbc").unwrap();
    }

    #[test]
    fn set_heurs_presolving_separation() {
        let model = Model::new()
            .hide_output()
            .set_heuristics(ParamSetting::Aggressive)
            .set_presolving(ParamSetting::Fast)
            .set_separating(ParamSetting::Off)
            .include_default_plugins()
            .read_prob("data/test/simple.lp")
            .unwrap()
            .solve();

        assert_eq!(model.status(), Status::Optimal);
    }

    #[test]
    fn write_and_read_lp() {
        let model = create_model();

        model.write("test.lp", "lp").unwrap();

        let read_model = Model::new()
            .include_default_plugins()
            .read_prob("test.lp")
            .unwrap();

        let solved = model.solve();
        let read_solved = read_model.solve();

        assert_eq!(solved.status(), read_solved.status());
        assert_eq!(solved.obj_val(), read_solved.obj_val());

        fs::remove_file("test.lp").unwrap();
    }

    #[test]
    fn print_version() {
        Model::new().print_version();
    }

    #[test]
    fn set_int_param() {
        let res = Model::new()
            .hide_output()
            .set_int_param("display/verblevel", -1)
            .unwrap_err();

        assert_eq!(res, Retcode::ParameterWrongVal);
    }

    #[test]
    fn set_real_param() {
        let model = Model::new()
            .hide_output()
            .set_real_param("limits/time", 0.)
            .unwrap()
            .include_default_plugins()
            .read_prob("data/test/simple.lp")
            .unwrap()
            .solve();

        assert_eq!(model.status(), Status::TimeLimit);
    }
}<|MERGE_RESOLUTION|>--- conflicted
+++ resolved
@@ -403,99 +403,8 @@
         new_model
     }
 }
-<<<<<<< HEAD
 
 impl Model<Solving> {
-    /// Adds a new variable to the model with the given lower bound, upper bound, objective coefficient, name, and type.
-=======
-
-impl Model<Solving> {
-    /// Returns the current node of the model.
-    ///
-    /// # Panics
-    ///
-    /// This method panics if not called in the `Solving` state, it should only be used from plugins implementations.
-    pub fn focus_node(&self) -> Node {
-        self.scip.focus_node()
-    }
-
-    /// Creates a new child node of the current node and returns it.
-    ///
-    /// # Panics
-    ///
-    /// This method panics if not called from plugins implementations.
-    pub fn create_child(&mut self) -> Node {
-        self.scip
-            .create_child()
-            .expect("Failed to create child node in state ProblemCreated")
-    }
-
-    /// Adds a new priced variable to the SCIP data structure.
->>>>>>> b260e19f
-    ///
-    /// # Arguments
-    ///
-    /// * `lb` - The lower bound of the variable.
-    /// * `ub` - The upper bound of the variable.
-<<<<<<< HEAD
-    /// * `obj` - The objective coefficient of the variable.
-    /// * `name` - The name of the variable.
-    /// * `var_type` - The type of the variable.
-    ///
-    /// # Returns
-    ///
-    /// A reference-counted pointer to the new variable.
-    ///
-    /// # Panics
-    ///
-    /// This method panics if the variable cannot be created in the current state.
-    pub fn add_var(
-=======
-    /// * `obj` - The objective function coefficient for the variable.
-    /// * `name` - The name of the variable. This should be a unique identifier.
-    /// * `var_type` - The type of the variable, specified as an instance of the `VarType` enum.
-    ///
-    /// # Returns
-    ///
-    /// This function returns a reference-counted smart pointer (`Rc`) to the created `Variable` instance.
-    pub fn add_priced_var(
->>>>>>> b260e19f
-        &mut self,
-        lb: f64,
-        ub: f64,
-        obj: f64,
-        name: &str,
-        var_type: VarType,
-    ) -> Rc<Variable> {
-        let var = self
-            .scip
-<<<<<<< HEAD
-            .create_var_solving(lb, ub, obj, name, var_type)
-            .expect("Failed to create variable in state ProblemCreated");
-        let var_id = var.index();
-        let var = Rc::new(var);
-        self.state.vars.borrow_mut().insert(var_id, var.clone());
-        var
-    }
-
-    /// Adds a new priced variable to the SCIP data structure.
-=======
-            .create_priced_var(lb, ub, obj, name, var_type)
-            .expect("Failed to create variable in state ProblemCreated");
-        let var = Rc::new(var);
-        let var_id = var.index();
-        self.state.vars.borrow_mut().insert(var_id, var.clone());
-        var
-    }
-}
-
-impl Model<Solved> {
-    /// Returns the objective value of the best solution found by the optimization model.
-    pub fn obj_val(&self) -> f64 {
-        self.scip.obj_val()
-    }
->>>>>>> b260e19f
-
     /// Returns the current node of the model.
     ///
     /// # Panics
@@ -545,6 +454,13 @@
         let var_id = var.index();
         self.state.vars.borrow_mut().insert(var_id, var.clone());
         var
+    }
+}
+
+impl Model<Solved> {
+    /// Returns the objective value of the best solution found by the optimization model.
+    pub fn obj_val(&self) -> f64 {
+        self.scip.obj_val()
     }
 }
 
@@ -1009,13 +925,13 @@
 }
 
 impl_WithSolutions!(for Model<Solved>, Model<Solving>, Model<ProblemCreated>);
-<<<<<<< HEAD
 
 /// A trait for optimization models with any state that might have solving statistics.
 pub trait WithSolvingStats {
     /// Returns the objective value of the best solution found by the optimization model.
     fn obj_val(&self) -> f64;
 
+
     /// Returns the number of nodes explored by the optimization model.
     fn n_nodes(&self) -> usize;
 
@@ -1055,8 +971,6 @@
 }
 
 impl_WithSolvingStats!(for Model<Solved>, Model<Solving>, Model<ProblemCreated>);
-=======
->>>>>>> b260e19f
 
 impl<T> Model<T> {
     /// Returns a pointer to the underlying SCIP instance.
