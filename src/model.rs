--- conflicted
+++ resolved
@@ -107,16 +107,12 @@
     }
 
     pub fn get_var(&mut self, var_id: VarId) -> Option<Variable> {
-<<<<<<< HEAD
-        self.vars.get(&var_id).map(|v| Variable { raw: v.raw })
-=======
         self.vars.get(&var_id).map(|v| {
             unsafe { ffi::SCIPcaptureVar(self.scip, v.raw) };
             Variable {
             scip_ptr: self.scip,
             raw: v.raw,
         }})
->>>>>>> 293bbd38
     }
 
     pub fn set_str_param(&mut self, param: &str, value: &str) {
