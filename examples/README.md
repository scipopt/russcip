--- conflicted
+++ resolved
@@ -8,8 +8,5 @@
 3. [Cutting stock](cutting_stock.rs): An example price-and-branch algorithm for the cutting stock problem.
 4. [Traveling salesman](tsp.rs): An example of how to solve the traveling salesman problem using a branch-and-cut algorithm using a custom constraint handler.
 5. [Random rounding](random_rounding.rs): An example demonstrating how to include a primal heuristic that does random rounding to the current LP solution.
-<<<<<<< HEAD
 6. [Clique separator](clique_separator.rs): An example demonstrating how to implement a clique separator for set partitioning problems.
-=======
-6. [Most infeasible branching](most_infeasible_branching.rs): An example showing how to implement a custom branching rule that selects variables based on their fractionality.
->>>>>>> 2f10f207
+7. [Most infeasible branching](most_infeasible_branching.rs): An example showing how to implement a custom branching rule that selects variables based on their fractionality.