--- conflicted
+++ resolved
@@ -2,15 +2,8 @@
 
 ## unreleased
 ### Added
-<<<<<<< HEAD
-- Primal heuristic plugin.
-- Solving Model state, to represent methods accessible when during solving.
-- Moved solution query methods to its own trait.
-=======
->>>>>>> 1ffb0d11
 ### Fixed
 ### Changed
-- Moved ScipPtr struct and methods to its own module. 
 ### Removed
 
 ## 0.2.5
